--- conflicted
+++ resolved
@@ -564,177 +564,15 @@
             },
         ))
     }
-    fn path(input: ParseInput<Rule>) -> ParseResult<Vec<String>> {
+    fn path(input: ParseInput<Rule>) -> ParseResult<File> {
         Ok(parse_children!(input;
             [path_component(components)..] => {
-                components.collect()
+                File { file_path: components.collect() }
             }
         ))
     }
 
-<<<<<<< HEAD
-    rule!(integer_literal<core::Integer>;
-        captured_str!(s) => {
-            s.trim()
-                .parse()
-                .map_err(|e| format!("{}", e))?
-        }
-    );
-
-    rule!(identifier<ParsedExpr>; span; children!(
-        [variable(v)] => {
-            spanned(span, Var(v))
-        },
-        [builtin(e)] => e,
-    ));
-
-    rule!(variable<V<Label>>; children!(
-        [label(l), natural_literal(idx)] => {
-            V(l, idx)
-        },
-        [label(l)] => {
-            V(l, 0)
-        },
-    ));
-
-    rule!(unquoted_path_component<&'a str>; captured_str!(s) => s);
-    rule!(quoted_path_component<&'a str>; captured_str!(s) => s);
-    rule!(path_component<String>; children!(
-        [unquoted_path_component(s)] => s.to_string(),
-        [quoted_path_component(s)] => {
-            const RESERVED: &percent_encoding::AsciiSet =
-                &percent_encoding::CONTROLS
-                .add(b'=').add(b':').add(b'/').add(b'?')
-                .add(b'#').add(b'[').add(b']').add(b'@')
-                .add(b'!').add(b'$').add(b'&').add(b'\'')
-                .add(b'(').add(b')').add(b'*').add(b'+')
-                .add(b',').add(b';');
-            s.chars()
-                .map(|c| {
-                    // Percent-encode ascii chars
-                    if c.is_ascii() {
-                        percent_encoding::utf8_percent_encode(
-                            &c.to_string(),
-                            RESERVED,
-                        ).to_string()
-                    } else {
-                        c.to_string()
-                    }
-                })
-                .collect()
-        },
-    ));
-    rule!(path<Vec<String>>; children!(
-        [path_component(components)..] => {
-            components.collect()
-        }
-    ));
-
-    rule!(local<(FilePrefix, Vec<String>)>; children!(
-        [parent_path(l)] => l,
-        [here_path(l)] => l,
-        [home_path(l)] => l,
-        [absolute_path(l)] => l,
-    ));
-
-    rule!(parent_path<(FilePrefix, Vec<String>)>; children!(
-        [path(p)] => (FilePrefix::Parent, p)
-    ));
-    rule!(here_path<(FilePrefix, Vec<String>)>; children!(
-        [path(p)] => (FilePrefix::Here, p)
-    ));
-    rule!(home_path<(FilePrefix, Vec<String>)>; children!(
-        [path(p)] => (FilePrefix::Home, p)
-    ));
-    rule!(absolute_path<(FilePrefix, Vec<String>)>; children!(
-        [path(p)] => (FilePrefix::Absolute, p)
-    ));
-
-    rule!(scheme<Scheme>; captured_str!(s) => match s {
-        "http" => Scheme::HTTP,
-        "https" => Scheme::HTTPS,
-        _ => unreachable!(),
-    });
-
-    rule!(http_raw<URL<ParsedExpr>>; children!(
-        [scheme(sch), authority(auth), path(file_path)] => URL {
-            scheme: sch,
-            authority: auth,
-            path: File { file_path },
-            query: None,
-            headers: None,
-        },
-        [scheme(sch), authority(auth), path(file_path), query(q)] => {
-            URL {
-                scheme: sch,
-                authority: auth,
-                path: File { file_path },
-                query: Some(q),
-                headers: None,
-            }
-        },
-    ));
-
-    rule!(authority<String>; captured_str!(s) => s.to_owned());
-
-    rule!(query<String>; captured_str!(s) => s.to_owned());
-
-    rule!(http<URL<ParsedExpr>>; children!(
-        [http_raw(url)] => url,
-        [http_raw(url), import_expression(e)] =>
-            URL { headers: Some(e), ..url },
-    ));
-
-    rule!(env<String>; children!(
-        [bash_environment_variable(s)] => s,
-        [posix_environment_variable(s)] => s,
-    ));
-    rule!(bash_environment_variable<String>; captured_str!(s) => s.to_owned());
-    rule!(posix_environment_variable<String>; children!(
-        [posix_environment_variable_character(chars)..] => {
-            chars.collect()
-        },
-    ));
-    rule!(posix_environment_variable_character<Cow<'a, str>>;
-        captured_str!(s) => {
-            match s {
-                "\\\"" => Cow::Owned("\"".to_owned()),
-                "\\\\" => Cow::Owned("\\".to_owned()),
-                "\\a" =>  Cow::Owned("\u{0007}".to_owned()),
-                "\\b" =>  Cow::Owned("\u{0008}".to_owned()),
-                "\\f" =>  Cow::Owned("\u{000C}".to_owned()),
-                "\\n" =>  Cow::Owned("\n".to_owned()),
-                "\\r" =>  Cow::Owned("\r".to_owned()),
-                "\\t" =>  Cow::Owned("\t".to_owned()),
-                "\\v" =>  Cow::Owned("\u{000B}".to_owned()),
-                _ => Cow::Borrowed(s)
-            }
-        }
-    );
-
-    rule!(missing<()>);
-
-    rule!(import_type<ImportLocation<ParsedExpr>>; children!(
-        [missing(_)] => {
-            ImportLocation::Missing
-        },
-        [env(e)] => {
-            ImportLocation::Env(e)
-        },
-        [http(url)] => {
-            ImportLocation::Remote(url)
-        },
-        [local((prefix, file_path))] => {
-            ImportLocation::Local(prefix, File { file_path })
-        },
-    ));
-
-    rule!(hash<Hash>; captured_str!(s) => {
-        let s = s.trim();
-=======
-    fn local(
-        input: ParseInput<Rule>,
-    ) -> ParseResult<(FilePrefix, Vec<String>)> {
+    fn local(input: ParseInput<Rule>) -> ParseResult<(FilePrefix, File)> {
         Ok(parse_children!(input;
             [parent_path(l)] => l,
             [here_path(l)] => l,
@@ -743,30 +581,24 @@
         ))
     }
 
-    fn parent_path(
-        input: ParseInput<Rule>,
-    ) -> ParseResult<(FilePrefix, Vec<String>)> {
+    fn parent_path(input: ParseInput<Rule>) -> ParseResult<(FilePrefix, File)> {
         Ok(parse_children!(input;
             [path(p)] => (FilePrefix::Parent, p)
         ))
     }
-    fn here_path(
-        input: ParseInput<Rule>,
-    ) -> ParseResult<(FilePrefix, Vec<String>)> {
+    fn here_path(input: ParseInput<Rule>) -> ParseResult<(FilePrefix, File)> {
         Ok(parse_children!(input;
             [path(p)] => (FilePrefix::Here, p)
         ))
     }
-    fn home_path(
-        input: ParseInput<Rule>,
-    ) -> ParseResult<(FilePrefix, Vec<String>)> {
+    fn home_path(input: ParseInput<Rule>) -> ParseResult<(FilePrefix, File)> {
         Ok(parse_children!(input;
             [path(p)] => (FilePrefix::Home, p)
         ))
     }
     fn absolute_path(
         input: ParseInput<Rule>,
-    ) -> ParseResult<(FilePrefix, Vec<String>)> {
+    ) -> ParseResult<(FilePrefix, File)> {
         Ok(parse_children!(input;
             [path(p)] => (FilePrefix::Absolute, p)
         ))
@@ -879,7 +711,6 @@
 
     fn hash(input: ParseInput<Rule>) -> ParseResult<Hash> {
         let s = input.as_str().trim();
->>>>>>> 46897757
         let protocol = &s[..6];
         let hash = &s[7..];
         if protocol != "sha256" {
